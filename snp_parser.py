--- conflicted
+++ resolved
@@ -18,14 +18,10 @@
 from biomart_data import BiomartData
 from biomart_data import BiomartDataset
 from cna_by_transcript import CompleteCNA
-<<<<<<< HEAD
-from tqdm import tqdm
-=======
 from berkley_hash_set import BerkleyHashSet
 from poly_a import poly_a
 from variant import Variant
 from variant import PolyAAAData
->>>>>>> 311cfe81
 
 
 o = OutputFormatter()
@@ -478,9 +474,6 @@
 
     cosmic_genes_to_load = set()
 
-<<<<<<< HEAD
-    for gene, variants in tqdm(variants_by_gene.iteritems(), total=len(variants_by_gene)):
-=======
     parsing_pool = Pool(maxtasksperchild=1)
     print('Parsing variants:')
 
@@ -489,8 +482,6 @@
 
         if x > 4:
             break
-        x += 1
->>>>>>> 311cfe81
 
         # Just to be certain
         variants_unique_ids = set(variant.refsnp_id for variant in variants)
@@ -746,11 +737,7 @@
     return transcripts_ids
 
 
-<<<<<<< HEAD
-def poly_aaa_vs_expression(variants_by_gene_by_transcript, cache_action='load'):
-=======
 def poly_aaa_vs_expression(variants_by_gene_by_transcript):
->>>>>>> 311cfe81
 
     from expression_database import ExpressionDatabase
 
@@ -873,16 +860,11 @@
         with open('.cosmic_genes_to_load_new_two.cache', 'rb') as f:
             cosmic_genes_to_load = pickle.load(f)
 
-<<<<<<< HEAD
-    if 'poly_aaa_vs_expression' in args.report:
-        poly_aaa_vs_expression(variants_by_gene_by_transcript, cache)
-=======
     try:
         if 'list_poly_aaa_variants' in args.report:
             summarize_poly_aaa_variants(variants_by_gene_by_transcript)
     except Exception:
         traceback.print_exc()
->>>>>>> 311cfe81
 
     try:
         if 'copy_number_expression' in args.report:
